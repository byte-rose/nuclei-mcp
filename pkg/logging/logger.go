package logging

import (
	"fmt"
	"io"
	"log"
	"os"
	"path/filepath"
	"sync"
)

// ConsoleLogger handles logging console output to a file
type ConsoleLogger struct {
	file   *os.File
	logger *log.Logger
	mu     sync.Mutex
}

// NewConsoleLogger creates a new console logger that writes to both file and stdout
func NewConsoleLogger(logPath string) (*ConsoleLogger, error) {
	logDir := filepath.Dir(logPath)
	if err := os.MkdirAll(logDir, 0755); err != nil {
		return nil, fmt.Errorf("failed to create log directory: %v", err)
	}

	file, err := os.OpenFile(logPath, os.O_CREATE|os.O_APPEND|os.O_WRONLY, 0644)
	if err != nil {
		return nil, fmt.Errorf("failed to open log file: %v", err)
	}

<<<<<<< HEAD
	multiWriter := io.MultiWriter(file, os.Stdout)
=======
	// Create multi-writer to write to both file and stderr
	multiWriter := io.MultiWriter(file, os.Stderr)
>>>>>>> 906cfdf0
	logger := log.New(multiWriter, "", log.LstdFlags)

	return &ConsoleLogger{
		file:   file,
		logger: logger,
		mu:     sync.Mutex{},
	}, nil
}

// Log writes a message to both the log file and stdout
func (cl *ConsoleLogger) Log(format string, v ...interface{}) {
	cl.mu.Lock()
	defer cl.mu.Unlock()
	cl.logger.Printf(format, v...)
}

// Close closes the log file
// GetWriter returns the io.Writer used by the logger.
func (cl *ConsoleLogger) GetWriter() io.Writer {
	return cl.logger.Writer()
}

// Close closes the log file
func (cl *ConsoleLogger) Close() error {
	cl.mu.Lock()
	defer cl.mu.Unlock()
	return cl.file.Close()
}<|MERGE_RESOLUTION|>--- conflicted
+++ resolved
@@ -28,12 +28,12 @@
 		return nil, fmt.Errorf("failed to open log file: %v", err)
 	}
 
-<<<<<<< HEAD
-	multiWriter := io.MultiWriter(file, os.Stdout)
-=======
-	// Create multi-writer to write to both file and stderr
-	multiWriter := io.MultiWriter(file, os.Stderr)
->>>>>>> 906cfdf0
+
+  multiWriter := io.MultiWriter(file, os.Stderr)
+                                
+                                
+                                
+                            
 	logger := log.New(multiWriter, "", log.LstdFlags)
 
 	return &ConsoleLogger{
