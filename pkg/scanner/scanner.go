--- conflicted
+++ resolved
@@ -15,39 +15,7 @@
 	"github.com/projectdiscovery/nuclei/v3/pkg/output"
 )
 
-<<<<<<< HEAD
-// CacheInterface defines the interface for cache operations
-type CacheInterface interface {
-	Get(key string) (cache.ScanResult, bool)
-	Set(key string, result cache.ScanResult)
-	GetAll() []cache.ScanResult
-}
-
-// LoggerInterface defines the interface for logging operations
-type LoggerInterface interface {
-	Log(format string, v ...interface{})
-	Close() error
-}
-
-type scannerServiceImpl struct {
-	cache   CacheInterface
-	console LoggerInterface
-}
-
-type ScannerService interface {
-	CreateCacheKey(target string, severity string, protocols string) string
-	Scan(target string, severity string, protocols string, templateIDs []string) (cache.ScanResult, error)
-	ThreadSafeScan(ctx context.Context, target string, severity string, protocols string, templateIDs []string) (cache.ScanResult, error)
-	BasicScan(target string) (cache.ScanResult, error)
-	GetAll() []cache.ScanResult
-}
-
-// NewScannerService creates a new scanner service
-func NewScannerService(cache CacheInterface, console LoggerInterface) ScannerService {
-	return &scannerServiceImpl{
-		cache:   cache,
-		console: console,
-=======
+
 // ScannerService provides nuclei scanning operations
 type ScannerService struct {
 	cache        cache.ResultCacheInterface
@@ -68,7 +36,7 @@
 		Cache:        cacheImpl, // Keep both fields in sync
 		console:      console,
 		TemplatesDir: templatesDir,
->>>>>>> ed33b69e
+
 	}
 }
 
@@ -76,17 +44,13 @@
 	return fmt.Sprintf("%s:%s:%s", target, severity, protocols)
 }
 
-<<<<<<< HEAD
-func (s *scannerServiceImpl) Scan(target string, severity string, protocols string, templateIDs []string) (cache.ScanResult, error) {
-
-	cacheKey := s.CreateCacheKey(target, severity, protocols)
-=======
+
 // Scan performs a nuclei scan
 
 func (s *ScannerService) Scan(target string, severityFilter string, protocolFilter string, templateIDs []string) (cache.ScanResult, error) {
 	// Create cache key
 	cacheKey := s.CreateCacheKey(target, severityFilter, protocolFilter)
->>>>>>> ed33b69e
+
 	if len(templateIDs) > 0 {
 		cacheKey += ":" + strings.Join(templateIDs, ",")
 	}
@@ -98,17 +62,13 @@
 
 	s.console.Log("Starting new scan for target: %s", target)
 
-<<<<<<< HEAD
 	options := []nuclei.NucleiSDKOptions{
 		nuclei.DisableUpdateCheck(),
 	}
 
 	if severity != "" || protocols != "" || len(templateIDs) > 0 {
 		filters := nuclei.TemplateFilters{}
-=======
-
-	// --- Start of Nuclei Lib integration ---
->>>>>>> ed33b69e
+
 
 	// 1. Create Nuclei Engine with options
 	options := []lib.NucleiSDKOptions{
@@ -153,23 +113,18 @@
 		options = append(options, lib.WithTemplateFilters(filters))
 	}
 
-<<<<<<< HEAD
-	ne, err := nuclei.NewNucleiEngineCtx(context.Background(), options...)
-=======
+
 
 	ne, err := lib.NewNucleiEngine(options...)
 
->>>>>>> ed33b69e
+
 	if err != nil {
 		s.console.Log("Failed to create nuclei engine: %v", err)
 		return cache.ScanResult{}, err
 	}
 	defer ne.Close()
 
-<<<<<<< HEAD
-	ne.LoadTargets([]string{target}, true)
-=======
->>>>>>> ed33b69e
+
 
 	if err := ne.LoadAllTemplates(); err != nil {
 		s.console.Log("Failed to load templates: %v", err)
@@ -179,8 +134,7 @@
 	var findings []*output.ResultEvent
 	var findingsMutex sync.Mutex
 
-<<<<<<< HEAD
-=======
+
 	// 4. Load targets
 	ne.LoadTargets([]string{target}, false) // Don't probe non-HTTP targets
 
@@ -188,7 +142,7 @@
 	var findings []*output.ResultEvent
 	var findingsMutex sync.Mutex
 
->>>>>>> ed33b69e
+
 	callback := func(event *output.ResultEvent) {
 		findingsMutex.Lock()
 		defer findingsMutex.Unlock()
@@ -196,22 +150,15 @@
 		s.console.Log("Found vulnerability: %s (%s) on %s", event.Info.Name, event.Info.SeverityHolder.Severity.String(), event.Host)
 	}
 
-<<<<<<< HEAD
-	err = ne.ExecuteWithCallback(callback)
-	if err != nil {
-=======
+
 
 	if err := ne.ExecuteWithCallback(callback); err != nil {
 
->>>>>>> ed33b69e
 		s.console.Log("Scan failed: %v", err)
 		return cache.ScanResult{}, err
 	}
 
-<<<<<<< HEAD
-=======
-
->>>>>>> ed33b69e
+
 	result := cache.ScanResult{
 		Target:   target,
 		Findings: findings,
@@ -225,13 +172,10 @@
 	return result, nil
 }
 
-<<<<<<< HEAD
-func (s *scannerServiceImpl) ThreadSafeScan(ctx context.Context, target string, severity string, protocols string, templateIDs []string) (cache.ScanResult, error) {
-	// Create cache key
-=======
+
 // ThreadSafeScan performs a thread-safe nuclei scan
 func (s *ScannerService) ThreadSafeScan(ctx context.Context, target string, severity string, protocols string, templateIDs []string) (cache.ScanResult, error) {
->>>>>>> ed33b69e
+
 	cacheKey := s.CreateCacheKey(target, severity, protocols)
 	if len(templateIDs) > 0 {
 		cacheKey += ":" + strings.Join(templateIDs, ",")
@@ -244,23 +188,12 @@
 
 	s.console.Log("Starting new thread-safe scan for target: %s", target)
 
-<<<<<<< HEAD
-	options := []nuclei.NucleiSDKOptions{
-		nuclei.DisableUpdateCheck(),
-	}
-
-	if severity != "" || protocols != "" || len(templateIDs) > 0 {
-		filters := nuclei.TemplateFilters{}
-=======
-
-	// --- Start of Nuclei Lib integration ---
-
-	// 1. Create Nuclei Engine with options
+
 	options := []lib.NucleiSDKOptions{
 		lib.DisableUpdateCheck(),
 	}
 
->>>>>>> ed33b69e
+
 
 	// 2. Define Template Sources
 	templateSources := lib.TemplateSources{}
@@ -300,29 +233,22 @@
 		options = append(options, lib.WithTemplateFilters(filters))
 	}
 
-<<<<<<< HEAD
-	ne, err := nuclei.NewThreadSafeNucleiEngineCtx(ctx, options...)
-=======
 
 	// Create a new thread-safe nuclei engine.
 	ne, err := lib.NewThreadSafeNucleiEngineCtx(ctx, options...)
 
->>>>>>> ed33b69e
+
 	if err != nil {
 		s.console.Log("Failed to create thread-safe nuclei engine: %v", err)
 		return cache.ScanResult{}, err
 	}
 	defer ne.Close()
 
-<<<<<<< HEAD
+
+
 	var findings []*output.ResultEvent
 	var findingsMutex sync.Mutex
 
-=======
-
-	var findings []*output.ResultEvent
-	var findingsMutex sync.Mutex
->>>>>>> ed33b69e
 	ne.GlobalResultCallback(func(event *output.ResultEvent) {
 		findingsMutex.Lock()
 		defer findingsMutex.Unlock()
@@ -330,22 +256,16 @@
 		s.console.Log("Found vulnerability: %s (%s) on %s", event.Info.Name, event.Info.SeverityHolder.Severity.String(), event.Host)
 	})
 
-<<<<<<< HEAD
-	err = ne.ExecuteNucleiWithOptsCtx(ctx, []string{target}, options...)
-	if err != nil {
-=======
-
-	// 5. Execute scan
+
+
+	// 5. Execute  babyyyy
 	if err := ne.ExecuteNucleiWithOptsCtx(ctx, []string{target}, options...); err != nil {
->>>>>>> ed33b69e
+
 		s.console.Log("Thread-safe scan failed: %v", err)
 		return cache.ScanResult{}, err
 	}
 
-<<<<<<< HEAD
-=======
-
->>>>>>> ed33b69e
+
 	result := cache.ScanResult{
 		Target:   target,
 		Findings: findings,
@@ -359,15 +279,7 @@
 	return result, nil
 }
 
-<<<<<<< HEAD
-func (s *scannerServiceImpl) BasicScan(target string) (cache.ScanResult, error) {
-	// Create cache key for basic scan
-	cacheKey := fmt.Sprintf("basic:%s", target)
-
-	if result, found := s.cache.Get(cacheKey); found {
-		s.console.Log("Returning cached basic scan result for %s (%d findings)", target, len(result.Findings))
-		return result, nil
-=======
+
 // BasicScan performs a simple nuclei scan using the default basic-test.yaml template.
 func (s *ScannerService) BasicScan(target string) (cache.ScanResult, error) {
 	cacheKey := fmt.Sprintf("basic:%s", target)
@@ -379,60 +291,12 @@
 			s.console.Log("Returning cached basic scan result for %s (%d findings)", target, len(result.Findings))
 			return result, nil
 		}
->>>>>>> ed33b69e
+
 	}
 
 	s.console.Log("Starting new basic scan for target: %s", target)
 
-<<<<<<< HEAD
-	templatesDir, err := filepath.Abs("./templates")
-	if err != nil {
-		s.console.Log("Failed to get absolute path for templates directory: %v", err)
-		return cache.ScanResult{}, err
-	}
-
-	if _, err := os.Stat(templatesDir); os.IsNotExist(err) {
-
-		s.console.Log("Creating templates directory: %s", templatesDir)
-		if err := os.MkdirAll(templatesDir, 0755); err != nil {
-			s.console.Log("Failed to create templates directory: %v", err)
-			return cache.ScanResult{}, err
-		}
-	}
-
-	basicTemplatePath := filepath.Join(templatesDir, "basic-test.yaml")
-
-	if _, err := os.Stat(basicTemplatePath); os.IsNotExist(err) {
-
-		basicTemplate := `id: basic-test
-info:
-  name: Basic Test Template
-  author: MCP
-  severity: info
-  description: Basic test template for nuclei
-
-requests:
-  - method: GET
-    path:
-      - "{{BaseURL}}"
-    matchers:
-      - type: status
-        status:
-          - 200
-`
-
-		s.console.Log("Creating basic template: %s", basicTemplatePath)
-		if err := os.WriteFile(basicTemplatePath, []byte(basicTemplate), 0644); err != nil {
-			s.console.Log("Failed to write basic template: %v", err)
-			return cache.ScanResult{}, err
-		}
-	}
-
-	opts := []nuclei.NucleiSDKOptions{
-		nuclei.WithTemplateFilters(nuclei.TemplateFilters{
-			IncludeTags: []string{"basic-test"},
-			IDs:         []string{"basic-test"},
-=======
+
 
 	// Define the path to the basic test template using the configured templates directory
 	basicTemplatePath := filepath.Join(s.TemplatesDir, "basic-test.yaml")
@@ -447,39 +311,31 @@
 	opts := []lib.NucleiSDKOptions{
 		lib.WithTemplatesOrWorkflows(lib.TemplateSources{
 			Templates: []string{basicTemplatePath},
->>>>>>> ed33b69e
+
 		}),
 		lib.DisableUpdateCheck(),
 	}
 
-<<<<<<< HEAD
-	ne, err := nuclei.NewNucleiEngineCtx(context.Background(), opts...)
-=======
+
 
 	// Create a new nuclei engine with our options
 	ne, err := lib.NewNucleiEngine(opts...)
 
->>>>>>> ed33b69e
+
 	if err != nil {
 		s.console.Log("Failed to create nuclei engine: %v", err)
 		return cache.ScanResult{}, err
 	}
 	defer ne.Close()
 
-<<<<<<< HEAD
-	ne.LoadTargets([]string{target}, true)
+
+	// Load'em targets
+	ne.LoadTargets([]string{target}, true) // Probe for HTTP targets
+
 
 	var findings []*output.ResultEvent
 	var findingsMutex sync.Mutex
 
-=======
-	// Load targets
-	ne.LoadTargets([]string{target}, true) // Probe for HTTP targets
-
-
-	var findings []*output.ResultEvent
-	var findingsMutex sync.Mutex
->>>>>>> ed33b69e
 	callback := func(event *output.ResultEvent) {
 		findingsMutex.Lock()
 		defer findingsMutex.Unlock()
@@ -487,15 +343,10 @@
 		s.console.Log("Found vulnerability: %s (%s) on %s", event.Info.Name, event.Info.SeverityHolder.Severity.String(), event.Host)
 	}
 
-<<<<<<< HEAD
-	err = ne.ExecuteWithCallback(callback)
-	if err != nil {
-=======
-
-	// Execute scan with callback
+
 	if err := ne.ExecuteWithCallback(callback); err != nil {
 
->>>>>>> ed33b69e
+
 		s.console.Log("Basic scan failed: %v", err)
 		return cache.ScanResult{}, err
 	}
@@ -506,15 +357,12 @@
 		ScanTime: time.Now(),
 	}
 
-<<<<<<< HEAD
-	s.cache.Set(cacheKey, result)
-=======
-	// Cache result if successful and cache is enabled
+
 	if s.cache != nil {
 		s.cache.Set(cacheKey, result)
 	}
 
->>>>>>> ed33b69e
+
 
 	s.console.Log("Basic scan completed for %s, found %d vulnerabilities", target, len(findings))
 
