package api

import (
	"context"
	"encoding/json"
	"fmt"
	"log"
	"strings"
	"time"

	"nuclei-mcp/pkg/cache"
	"nuclei-mcp/pkg/scanner"
	"nuclei-mcp/pkg/templates"

	"github.com/mark3labs/mcp-go/mcp"
	"github.com/mark3labs/mcp-go/server"
)

// NewNucleiMCPServer creates a new MCP server for Nuclei
func NewNucleiMCPServer(service *scanner.ScannerService, logger *log.Logger, tm *templates.TemplateManager) *server.MCPServer {
	mcpServer := server.NewMCPServer(
		"nuclei-scanner",
		"1.0.0",
		server.WithLogging(),
	)

	// Add Nuclei scan tool
	mcpServer.AddTool(mcp.NewTool("nuclei_scan",
		mcp.WithDescription("Performs a Nuclei vulnerability scan on a target"),
		mcp.WithString("target",
			mcp.Description("Target URL or IP to scan"),
			mcp.Required(),
		),
		mcp.WithString("severity",
			mcp.Description("Minimum severity level (info, low, medium, high, critical)"),
			mcp.DefaultString("info"),
		),
		mcp.WithString("protocols",
			mcp.Description("Protocols to scan (comma-separated: http,https,tcp,etc)"),
			mcp.DefaultString("http"),
		),
		mcp.WithBoolean("thread_safe",
			mcp.Description("Use thread-safe engine for scanning"),
		),
		mcp.WithString("template_ids",
			mcp.Description("Comma-separated template IDs to run (e.g. \"self-signed-ssl,nameserver-fingerprint\")"),
		),
		mcp.WithString("template_id",
			mcp.Description("Single template ID to run (alternative to template_ids)"),
		),
	), func(ctx context.Context, request mcp.CallToolRequest) (*mcp.CallToolResult, error) {
		return handleNucleiScanTool(ctx, request, service, logger)
	})

	// Add Basic scan tool
	mcpServer.AddTool(mcp.NewTool("basic_scan",
		mcp.WithDescription("Performs a basic Nuclei vulnerability scan on a target without requiring template IDs"),
		mcp.WithString("target",
			mcp.Description("Target URL or IP to scan"),
			mcp.Required(),
		),
	), func(ctx context.Context, request mcp.CallToolRequest) (*mcp.CallToolResult, error) {
		return handleBasicScanTool(ctx, request, service, logger)
	})

	// Add vulnerability resource
	mcpServer.AddResource(mcp.NewResource("vulnerabilities", "Recent Vulnerability Reports"),
		func(ctx context.Context, request mcp.ReadResourceRequest) ([]mcp.ResourceContents, error) {
			return handleVulnerabilityResource(ctx, request, service, logger)
		})

	// Add template management tools
	mcpServer.AddTool(mcp.NewTool("add_template",
		mcp.WithDescription("Adds a new Nuclei template."),
		mcp.WithString("name", mcp.Description("The name of the template file."), mcp.Required()),
		mcp.WithString("content", mcp.Description("The content of the template file."), mcp.Required()),
	), func(ctx context.Context, request mcp.CallToolRequest) (*mcp.CallToolResult, error) {
		return handleAddTemplate(ctx, request, tm)
	})

	mcpServer.AddTool(mcp.NewTool("list_templates",
		mcp.WithDescription("Lists all available Nuclei templates."),
	), func(ctx context.Context, request mcp.CallToolRequest) (*mcp.CallToolResult, error) {
		return handleListTemplates(ctx, request, tm)
	})

	mcpServer.AddTool(mcp.NewTool("get_template",
		mcp.WithDescription("Gets the content of a specific Nuclei template."),
		mcp.WithString("name", mcp.Description("The name of the template file."), mcp.Required()),
	), func(ctx context.Context, request mcp.CallToolRequest) (*mcp.CallToolResult, error) {
		return handleGetTemplate(ctx, request, tm)
	})

	return mcpServer
}

// handleNucleiScanTool handles the nuclei_scan tool requests
func handleNucleiScanTool(
	ctx context.Context,
	request mcp.CallToolRequest,
	service *scanner.ScannerService,
	_ *log.Logger,
) (*mcp.CallToolResult, error) {
	argMap, ok := request.Params.Arguments.(map[string]any)
	if !ok {
		return nil, fmt.Errorf("invalid arguments format")
	}

	// Extract parameters
	target, ok := argMap["target"].(string)
	if !ok || target == "" {
		return nil, fmt.Errorf("invalid or missing target parameter")
	}

	severity, _ := argMap["severity"].(string)
	if severity == "" {
		severity = "info"
	}

	protocols, _ := argMap["protocols"].(string)
	if protocols == "" {
		protocols = "http,https"
	}

	threadSafe, _ := argMap["thread_safe"].(bool)

	// Extract template IDs if provided
	var templateIDs []string
	if ids, ok := argMap["template_ids"].(string); ok && ids != "" {
		templateIDs = strings.Split(ids, ",")
	}

	// Also check for single template_id
	if id, ok := argMap["template_id"].(string); ok && id != "" {
		templateIDs = append(templateIDs, id)
	}

	// Perform scan
	var result cache.ScanResult
	var err error

	if threadSafe {
		result, err = service.ThreadSafeScan(ctx, target, severity, protocols, templateIDs)
	} else {
		result, err = service.Scan(target, severity, protocols, templateIDs)
	}

	if err != nil {
		return nil, fmt.Errorf("scan failed: %w", err)
	}

	// Format findings
	var responseText string
	if len(result.Findings) == 0 {
		responseText = fmt.Sprintf("No vulnerabilities found for target: %s", target)
	} else {
		responseText = fmt.Sprintf("Found %d vulnerabilities for target: %s\n\n", len(result.Findings), target)

		for i, finding := range result.Findings {
			responseText += fmt.Sprintf("Finding #%d:\n", i+1)
			responseText += fmt.Sprintf("- Name: %s\n", finding.Info.Name)
			responseText += fmt.Sprintf("- Severity: %s\n", finding.Info.SeverityHolder.Severity.String())
			responseText += fmt.Sprintf("- Description: %s\n", finding.Info.Description)
			responseText += fmt.Sprintf("- URL: %s\n\n", finding.Host)
		}
	}

	return mcp.NewToolResultText(responseText), nil
}

// handleBasicScanTool handles the basic_scan tool requests
func handleBasicScanTool(
	_ context.Context,
	request mcp.CallToolRequest,
	service *scanner.ScannerService,
	logger *log.Logger,
) (*mcp.CallToolResult, error) {
	argMap, ok := request.Params.Arguments.(map[string]any)
	if !ok {
		return nil, fmt.Errorf("invalid arguments format")
	}

	// Extract target parameter
	target, ok := argMap["target"].(string)
	if !ok || target == "" {
		return nil, fmt.Errorf("invalid or missing target parameter")
	}

	// Perform basic scan
	result, err := service.BasicScan(target)
	if err != nil {
		logger.Printf("Basic scan failed: %v", err)
		return nil, err
	}

	// Convert findings to a simplified format for the response
	type SimplifiedFinding struct {
		Name        string `json:"name"`
		Severity    string `json:"severity"`
		Description string `json:"description"`
		URL         string `json:"url"`
	}

	simplifiedFindings := make([]SimplifiedFinding, 0, len(result.Findings))
	for _, finding := range result.Findings {
		simplifiedFindings = append(simplifiedFindings, SimplifiedFinding{
			Name:        finding.Info.Name,
			Severity:    finding.Info.SeverityHolder.Severity.String(),
			Description: finding.Info.Description,
			URL:         finding.Host,
		})
	}

	// Create response
	response := map[string]interface{}{
		"target":         result.Target,
		"scan_time":      result.ScanTime.Format(time.RFC3339),
		"findings_count": len(result.Findings),
		"findings":       simplifiedFindings,
	}

	// Marshal response to JSON
	responseJSON, err := json.Marshal(response)
	if err != nil {
		logger.Printf("Failed to marshal response: %v", err)
		return nil, err
	}

	return mcp.NewToolResultText(string(responseJSON)), nil
}

// handleVulnerabilityResource handles the vulnerability resource requests
func handleVulnerabilityResource(
	_ context.Context,
	_ mcp.ReadResourceRequest,
	service *scanner.ScannerService,
	_ *log.Logger,
) ([]mcp.ResourceContents, error) {
	results := service.Cache.GetAll()

	var recentScans []map[string]interface{}
	for _, result := range results {
		scanInfo := map[string]interface{}{
			"target":    result.Target,
			"scan_time": result.ScanTime.Format(time.RFC3339),
			"findings":  len(result.Findings),
		}

<<<<<<< HEAD
=======
		// Add some sample findings
>>>>>>> 906cfdf0
		if len(result.Findings) > 0 {
			var sampleFindings []map[string]string
			count := min(5, len(result.Findings))
			for i := 0; i < count; i++ {
				finding := result.Findings[i]
				sampleFindings = append(sampleFindings, map[string]string{
					"name":        finding.Info.Name,
					"severity":    finding.Info.SeverityHolder.Severity.String(),
					"description": finding.Info.Description,
					"url":         finding.Host,
				})
			}
			scanInfo["sample_findings"] = sampleFindings
		}

		recentScans = append(recentScans, scanInfo)
	}

	report := map[string]interface{}{
		"timestamp":    time.Now().Format(time.RFC3339),
		"recent_scans": recentScans,
		"total_scans":  len(recentScans),
	}

	reportJSON, err := json.Marshal(report)
	if err != nil {
		return nil, fmt.Errorf("failed to marshal report: %w", err)
	}

	return []mcp.ResourceContents{
			mcp.TextResourceContents{
				URI:      "vulnerabilities",
				MIMEType: "application/json",
				Text:     string(reportJSON),
			},
		},
		nil
}

// min returns the smaller of x or y
func min(x, y int) int {
	if x < y {
		return x
	}
	return y
}

// handleAddTemplate handles the add_template tool requests
func handleAddTemplate(_ context.Context, request mcp.CallToolRequest, tm *templates.TemplateManager) (*mcp.CallToolResult, error) {
	argMap, ok := request.Params.Arguments.(map[string]any)
	if !ok {
		return nil, fmt.Errorf("invalid arguments format")
	}

	name, ok := argMap["name"].(string)
	if !ok || name == "" {
		return nil, fmt.Errorf("invalid or missing name parameter")
	}

	content, ok := argMap["content"].(string)
	if !ok || content == "" {
		return nil, fmt.Errorf("invalid or missing content parameter")
	}

	if err := tm.AddTemplate(name, []byte(content)); err != nil {
		return nil, fmt.Errorf("failed to add template: %w", err)
	}

	return mcp.NewToolResultText(fmt.Sprintf("Template '%s' added successfully.", name)), nil
}

// handleListTemplates handles the list_templates tool requests
func handleListTemplates(_ context.Context, _ mcp.CallToolRequest, tm *templates.TemplateManager) (*mcp.CallToolResult, error) {
	templateFiles, err := tm.ListTemplates()
	if err != nil {
		return nil, fmt.Errorf("failed to list templates: %w", err)
	}

	if len(templateFiles) == 0 {
		return mcp.NewToolResultText("No custom templates found."), nil
	}

	return mcp.NewToolResultText(fmt.Sprintf("Available templates:\n- %s", strings.Join(templateFiles, "\n- "))), nil
}

// handleGetTemplate handles the get_template tool requests
func handleGetTemplate(_ context.Context, request mcp.CallToolRequest, tm *templates.TemplateManager) (*mcp.CallToolResult, error) {
	argMap, ok := request.Params.Arguments.(map[string]any)
	if !ok {
		return nil, fmt.Errorf("invalid arguments format")
	}

	name, ok := argMap["name"].(string)
	if !ok || name == "" {
		return nil, fmt.Errorf("invalid or missing name parameter")
	}

	content, err := tm.GetTemplate(name)
	if err != nil {
		return nil, fmt.Errorf("failed to get template: %w", err)
	}

	return mcp.NewToolResultText(string(content)), nil
}<|MERGE_RESOLUTION|>--- conflicted
+++ resolved
@@ -246,10 +246,7 @@
 			"findings":  len(result.Findings),
 		}
 
-<<<<<<< HEAD
-=======
-		// Add some sample findings
->>>>>>> 906cfdf0
+
 		if len(result.Findings) > 0 {
 			var sampleFindings []map[string]string
 			count := min(5, len(result.Findings))
