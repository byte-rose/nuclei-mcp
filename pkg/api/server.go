--- conflicted
+++ resolved
@@ -60,16 +60,11 @@
 		return HandleBasicScanTool(ctx, request, service, logger)
 	})
 
-<<<<<<< HEAD
-	mcpServer.AddResource(mcp.NewResource("vulnerabilities", "Recent Vulnerability Reports"),
-		func(ctx context.Context, request mcp.ReadResourceRequest) ([]mcp.ResourceContents, error) {
-			return HandleVulnerabilityResource(ctx, request, service, logger)
-=======
+
 	// Add vulnerability resource
 	mcpServer.AddResource(mcp.NewResource("vulnerabilities", "Recent Vulnerability Reports"),
 		func(ctx context.Context, request mcp.ReadResourceRequest) ([]mcp.ResourceContents, error) {
 			return handleVulnerabilityResource(ctx, request, service, logger)
->>>>>>> ed33b69e
 		})
 
 	mcpServer.AddTool(mcp.NewTool("add_template",
@@ -146,10 +141,7 @@
 		return nil, fmt.Errorf("scan failed: %w", err)
 	}
 
-<<<<<<< HEAD
-=======
-	// Format findings
->>>>>>> ed33b69e
+
 	var responseText string
 	if len(result.Findings) == 0 {
 		responseText = fmt.Sprintf("No vulnerabilities found for target: %s", target)
@@ -184,20 +176,14 @@
 		return nil, fmt.Errorf("invalid or missing target parameter")
 	}
 
-<<<<<<< HEAD
-=======
-	// Perform basic scan
->>>>>>> ed33b69e
+
 	result, err := service.BasicScan(target)
 	if err != nil {
 		logger.Printf("Basic scan failed: %v", err)
 		return nil, err
 	}
 
-<<<<<<< HEAD
-=======
-	// Convert findings to a simplified format for the response
->>>>>>> ed33b69e
+
 	type SimplifiedFinding struct {
 		Name        string `json:"name"`
 		Severity    string `json:"severity"`
@@ -215,10 +201,7 @@
 		})
 	}
 
-<<<<<<< HEAD
-=======
-	// Create response
->>>>>>> ed33b69e
+
 	response := map[string]interface{}{
 		"target":         result.Target,
 		"scan_time":      result.ScanTime.Format(time.RFC3339),
@@ -226,10 +209,7 @@
 		"findings":       simplifiedFindings,
 	}
 
-<<<<<<< HEAD
-=======
-	// Marshal response to JSON
->>>>>>> ed33b69e
+
 	responseJSON, err := json.Marshal(response)
 	if err != nil {
 		logger.Printf("Failed to marshal response: %v", err)
@@ -255,15 +235,11 @@
 			"findings":  len(result.Findings),
 		}
 
-<<<<<<< HEAD
+
+
 		if len(result.Findings) > 0 {
 			var sampleFindings []map[string]string
 
-=======
-
-		if len(result.Findings) > 0 {
-			var sampleFindings []map[string]string
->>>>>>> ed33b69e
 			count := min(5, len(result.Findings))
 			for i := 0; i < count; i++ {
 				finding := result.Findings[i]
